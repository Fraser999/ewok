--- conflicted
+++ resolved
@@ -16,17 +16,6 @@
     SimulationParams {
         max_delay: 5,
         max_conflicting_blocks: 20,
-<<<<<<< HEAD
-    }
-}
-
-fn default_node_params() -> NodeParams {
-    NodeParams {
-        min_section_size: 0,
-        split_buffer: 1,
-        join_timeout: 10,
-        self_shutdown_timeout: 30,
-=======
         grow_prob_join: 0.0,
         grow_prob_drop: 0.0,
         prob_churn: 0.0,
@@ -37,7 +26,6 @@
         start_random_events_step: 0,
         grow_complete: 0,
         stable_steps: 1000,
->>>>>>> 756eb84f
     }
 }
 
